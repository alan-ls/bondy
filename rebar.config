{minimum_otp_vsn, "R23.3.4.7"}.

{erl_opts, [
    % warn_export_all,
    % warn_missing_spec,
    debug_info,
    ewarn_export_all,
    strict_validation,
    warn_bif_clash,
    warn_deprecated_function,
    warn_export_vars,
    warn_exported_vars,
    warn_format,
    warn_obsolete_guard,
    warn_shadow_vars,
    warn_untyped_record,
    warn_unused_function,
    warn_unused_import,
    warn_unused_record,
    warn_unused_vars,
    warnings_as_errors
 ]}.


{deps, [
    %% -------------------------------------------------------------------------
    %% Crypto
    %% -------------------------------------------------------------------------
    {jose,
        {git, "https://github.com/potatosalad/erlang-jose.git", {tag, "1.11.2"}}
    },
    {pbkdf2,
        {git, "https://github.com/leapsight-oss/erlang-pbkdf2.git", {branch, "master"}}
    },
    {stringprep, "1.0.27"},
    {enacl, "1.1.1"},
    %% -------------------------------------------------------------------------
    %% Web Server|client
    %% -------------------------------------------------------------------------
    %% Used to implement WebSockets, API Gateway, HTTP Admin API
    %% and /metrics endpoint
    {cowboy, "2.9.0"},
    %% Used by API Gateway to implement forward action to
    %% downstream HTTP services
    hackney,
    %% -------------------------------------------------------------------------
    %% Utils
    %% -------------------------------------------------------------------------
    parse_trans,  %% no longer used, to be removed
    {uuid, "2.0.2", {pkg, uuid_erl}},
    %% -------------------------------------------------------------------------
    %% Concurrency|Load|Traffic Management
    %% -------------------------------------------------------------------------
    %% Currently used to implement a load regulated pool of workers
    sidejob,
    %% A hashed set of ets tables and an implementation of a queue that we
    %% currently used for bondy_rpc_promise.
    {tuplespace,
        {git, "https://gitlab.com/leapsight/tuplespace.git", {branch, "master"}}
    },
    {jobs, "0.10.0"},
    %% -------------------------------------------------------------------------
    %% Instrumentation/Debugging
    %% -------------------------------------------------------------------------
    bear,
    {lager, "~>3.9.2"}, %% used by other deps
    {observer_cli, "1.7.1"},
    %% Exposes metrics to Promethues
    {prometheus, "4.8.1"},
    {prometheus_cowboy, "0.1.8"},
    {redbug, "2.0.7"},
    {telemetry, "1.0.0"},
    %% -------------------------------------------------------------------------
    %% WAMP message encoding/decoding
    %% -------------------------------------------------------------------------
    {wamp,
        {git, "https://gitlab.com/leapsight/wamp.git", {tag, "0.8.5"}}
    },
    %% -------------------------------------------------------------------------
    %% Core Deps
    %% -------------------------------------------------------------------------
    %% The embedded database using Partisan, Plumtree and dvvsets.
    %% Stores data in ets and leveldb, also performs active anti-entropy
    %% exchanges to keep all nodes in sync.
    {plum_db,
        {git, "https://gitlab.com/leapsight/plum_db.git", {tag, "0.3.3"}}
    },

    %% A partial implementation of an Adaptive Radix Trie.
    %% We use it to store the procedure and topic tries.
    {art,
        {git, "https://gitlab.com/leapsight/art.git", {branch, "develop"}}
    },
    %% A mustache-like library used by API Gateway and Broker Bridge
    %% specifications
    {mops,
        {git, "https://gitlab.com/leapsight/mops.git", {branch, "master"}}
    },
    %% Leapsight utility library implementing relational algebra
    {leap,
        {git, "https://gitlab.com/leapsight/leap.git", {branch, "master"}}
    },
    %% Leapsight utility library
    {utils,
        {git, "https://gitlab.com/leapsight/utils.git", {branch, "master"}}
    }
]}.



%% =============================================================================
%% RELX
%% =============================================================================



{relx, [
<<<<<<< HEAD
    {release, {bondy, "1.0.0-beta.10"},[
=======
    {release, {bondy, "1.0.0-beta.11"},[
>>>>>>> 47c2660f
        %% Erlang/OTP
        crypto,
        inets,
        os_mon,
        runtime_tools,
        sasl,
        tools,
        %% Crypto
        enacl,
        jose,
        pbkdf2,
        stringprep,
        %% Web Server|client
        cowboy,
        hackney,
        %% Utils
        parse_trans,
        uuid,
        %% Concurrency|Load|Traffic Management
        jobs,
        sidejob,
        %% Instrumentation/Debugging
        bear,
        lager,
        observer_cli,
        prometheus,
        prometheus_cowboy,
        redbug,
        telemetry,
        %% Serialization formats
        jsone,
        msgpack,
        %% 1st-party deps
        art,
        leap,
        mops,
        plum_db,
        tuplespace,
        utils,
        wamp,
        %% Bondy Apps
        bondy,
        bondy_broker_bridge
    ]},
    {dev_mode, false},
    {include_src, false},
    {include_erts, true},
    {overlay, [
        {template, "priv/hooks/pre_start", "bin/hooks/pre_start"},
        {copy, "priv/hooks/status","bin/hooks/status"},
        %% copy scripts required by extended_start_script_hooks
        {copy, "priv/tools/validate-config", "bin/validate-config"},
        {copy, "priv/tools/replace-env-vars","bin/replace-env-vars"},

        %% copy scripts required by extended_start_script_hooks
        {copy, "priv/extensions/cluster","bin/extensions/cluster"},
        % TBD
        {template, "priv/tools/db-repair.escript", "bin/db-repair.escript"}
    ]},

    {overlay_vars, "config/prod/vars.generated"},
    {extended_start_script, true},
    {extended_start_script_extensions, [
        {cluster, "extensions/cluster"}
    ]},
    {extended_start_script_hooks, [
        {pre_start, [
            {custom, "hooks/pre_start"},
            {custom, "hooks/pre_start_cuttlefish"}
        ]},
        {status, [
            {custom, "hooks/status"}
        ]}
    ]}
]}.

{pre_hooks, [
    %% We generate the vars.generated file used in overlay_vars
    %% This allows to configure which vars to use e.g. debian, rpm, etc.
    {release, "make genvars"}
]}.


%% =============================================================================
%% PROFILES
%% =============================================================================



{profiles, [
    {prod, [
        {relx, [
            {dev_mode, false},
            {include_src, false},
            {include_erts, true},
            {debug_info, strip},
            %% This file is generated by the pre_hook
            {overlay_vars, "config/prod/vars.generated"},
            {overlay, [
                {mkdir, "{{platform_data_dir}}"},
                {mkdir, "{{platform_log_dir}}"},
                {mkdir, "{{platform_etc_dir}}"},
                %% For some reason rebar and/or scuttler breaks if we do not
                %% provide a file, so we put an empty conf file that will be
                %% replaced by the user and if not it will take all default
                %% values defined by the schema.
                {copy,
                    "config/prod/bondy.conf",
                    "{{platform_etc_dir}}/bondy.conf"
                },
                {template,
                    "config/prod/vm.args.template",
                    "releases/{{release_version}}/vm.args.template"
                },
                {template,
                    "config/prod/sys.config.template",
                    "releases/{{release_version}}/sys.config.template"
                }
            ]}
        ]}
    ]},
    {dev, [
        {relx, [
            {dev_mode, true},
            {include_src, false},
            {include_erts, false},
            {overlay_vars, "config/dev/vars.config"},
            {overlay, [
                {mkdir, "{{platform_data_dir}}"},
                {mkdir, "{{platform_log_dir}}"},
                {mkdir, "{{platform_etc_dir}}"},
                {copy,
                    "config/dev/bondy.conf",
                    "{{platform_etc_dir}}/bondy.conf"
                },
                {copy,
                    "config/dev/ssl",
                    "{{platform_etc_dir}}/ssl"
                },
                {template,
                    "config/dev/vm.args.template",
                    "releases/{{release_version}}/vm.args.template"
                },
                {template,
                    "config/dev/sys.config.template",
                    "releases/{{release_version}}/sys.config.template"
                }
            ]}
        ]}
    ]},
    {node1, [
        {relx, [
            {dev_mode, false},
            {include_src, false},
            {include_erts, true},
            {overlay_vars, "config/test/node_1_vars.config"},
            {overlay, [
                {mkdir, "{{platform_data_dir}}"},
                {mkdir, "{{platform_log_dir}}"},
                {mkdir, "{{platform_etc_dir}}"},
                {copy,
                    "config/test/node_1_bondy.conf",
                    "{{platform_etc_dir}}/bondy.conf"
                },
                {template,
                    "config/test/node_1_vm.args.template",
                    "releases/{{release_version}}/vm.args.template"
                },
                {template,
                    "config/test/sys.config.template",
                    "releases/{{release_version}}/sys.config.template"
                },
                {copy,
                    "examples/config/security_config.json",
                    "{{platform_etc_dir}}/security_config.json"
                }
            ]}
        ]}
    ]},
    {node2, [
        {relx, [
            {dev_mode, false},
            {include_src, false},
            {include_erts, true},
            {overlay_vars, "config/test/node_2_vars.config"},
            {overlay, [
                {mkdir, "{{platform_data_dir}}"},
                {mkdir, "{{platform_log_dir}}"},
                {mkdir, "{{platform_etc_dir}}"},
                {copy,
                    "config/test/node_2_bondy.conf",
                    "{{platform_etc_dir}}/bondy.conf"
                },
                {template,
                    "config/test/node_2_vm.args.template",
                    "releases/{{release_version}}/vm.args.template"
                },
                {template,
                    "config/test/sys.config.template",
                    "releases/{{release_version}}/sys.config.template"
                },
                {copy,
                    "examples/config/security_config.json",
                    "{{platform_etc_dir}}/security_config.json"
                }
            ]}
        ]}
    ]},
    {node3, [
        {relx, [
            {dev_mode, false},
            {include_src, false},
            {include_erts, true},
            {overlay_vars, "config/test/node_3_vars.config"},
            {overlay, [
                {mkdir, "{{platform_data_dir}}"},
                {mkdir, "{{platform_log_dir}}"},
                {mkdir, "{{platform_etc_dir}}"},
                {copy,
                    "config/test/node_3_bondy.conf",
                    "{{platform_etc_dir}}/bondy.conf"
                },
                {template,
                    "config/test/node_3_vm.args.template",
                    "releases/{{release_version}}/vm.args.template"
                },
                {template,
                    "config/test/sys.config.template",
                    "releases/{{release_version}}/sys.config.template"
                },
                {copy,
                    "examples/config/security_config.json",
                    "{{platform_etc_dir}}/security_config.json"
                }
            ]}
        ]}
    ]},
    {bridge, [
        {relx, [
            {dev_mode, false},
            {include_src, false},
            {include_erts, true},
            {vm_args, "config/bridge/vm.args"},
            {overlay_vars, "config/bridge/vars.config"},
            {overlay,
                [{mkdir, "{{platform_data_dir}}"},
                {mkdir, "{{platform_log_dir}}"},
                {mkdir, "{{platform_etc_dir}}"},
                {copy,
                    "config/bridge/bondy.conf",
                    "{{platform_etc_dir}}/bondy.conf"
                },
                {copy,
                    "config/bridge/advanced.config",
                    "{{platform_etc_dir}}/advanced.config"
                },
                {copy,
                    "examples/config/security_config.json",
                    "{{platform_etc_dir}}/security_config.json"
                },
                {copy,
                    "examples/config/broker_bridge_config.json",
                    "{{platform_etc_dir}}/broker_bridge_config.json"
                }
            ]}
        ]}
    ]},
    {lint,  [
        {plugins, [
            {rebar3_lint,
                {git,
                    "https://github.com/project-fifo/rebar3_lint.git",
                    {tag, "v0.1.10"}
                }
            }
        ]}
    ]},
    {docs, [
        {deps, [
            {edown,
                ".*",
                {git, "https://github.com/Leapsight/edown.git", {branch, "master"}}
            }
        ]},
        {edoc_opts, [
            {dir, "doc/modules"},
            {doclet, edown_doclet},
            %% {pretty_printer, erl_pp},
            {top_level_readme, {
                "./doc/modules/summary.md",
                "https://gitlab.com/leapsight/bondy"
            }},
            %% Leapsight additions
            {function_index, false}
        ]}
    ]},
    {test, [
        {deps, [meck, proper]},
        {erl_opts, [debug_info, export_all, nowarn_export_all]},
        {relx, [
            {dev_mode, false},
            {include_src, false},
            {include_erts, true},
            {overlay_vars, "config/test/node_1_vars.config"},
            {overlay, [
                {mkdir, "{{platform_data_dir}}"},
                {mkdir, "{{platform_log_dir}}"},
                {mkdir, "{{platform_etc_dir}}"},
                {copy,
                    "config/test/bondy.conf",
                    "{{platform_etc_dir}}/bondy.conf"
                },
                {template,
                    "config/test/node_1_vm.args.template",
                    "releases/{{release_version}}/vm.args.template"
                },
                {template,
                    "config/test/sys.config.template",
                    "releases/{{release_version}}/sys.config.template"
                },
                {copy,
                    "examples/config/security_config.json",
                    "{{platform_etc_dir}}/security_config.json"
                }
            ]}
        ]}
    ]}
]}.



%% =============================================================================
%% SHELL
%% =============================================================================



{shell, [
    {config, "config/dev/advanced.config"},
    {apps, [bondy, bondy_broker_bridge]}
]}.



%% =============================================================================
%% PLUGINS
%% =============================================================================


{project_plugins, [
    {rebar3_scuttler,
        {git, "https://github.com/leapsight/rebar3_scuttler",
            {branch, "master"}}}
]}.

{plugins, [
    pc,
    rebar3_hex,
    rebar3_proper
]}.

{scuttler, [
    %% relative to the root dir of the release
    {conf_file, "etc/bondy.conf"},
    {schemas, [
        {
            vm_args,
            "releases/{{release_version}}/generated/vm.generated.args"
        },
        {
            "{{deps_dir}}/eleveldb/priv",
            "releases/{{release_version}}/schema/",
            "releases/{{release_version}}/config/generated/user_defined.config"
        },
        {
            "{{deps_dir}}/plum_db/priv",
            "releases/{{release_version}}/schema/",
            "releases/{{release_version}}/config/generated/user_defined.config"
        },
        {
            auto_discover,
            "releases/{{release_version}}/schema",
            "releases/{{release_version}}/generated/user_defined.config"
        }
    ]},
    % Specifies where you'd like rebar3_scuttler to generate
    % the pre start hook to. This is intended to be then added
    % to the extended_start_script_hooks/pre_start relx entry list
    % for it to be invoked prior to the release start
    % This script will take care of processing `.schema` and `.conf`
    % files in order to output `.config` files that you will be able
    % to include from your own.
    {pre_start_hook, "bin/hooks/pre_start_cuttlefish"}
]}.


%% =============================================================================
%% TESTING
%% =============================================================================

{cover_enabled, true}.
{cover_opts, [verbose]}.
{ct_opts, [
    % {sys_config, "config/test/advanced.config"}
]}.



{dialyzer, [
    {get_warnings, true},
    {plt_apps, top_level_deps}, % top_level_deps | all_deps
    %% {plt_extra_apps, [utils, wamp, leap]},
    % {plt_location, local}, % local | "/my/file/name"
    % {plt_prefix, "rebar3"},
    {base_plt_apps, [erts, stdlib, kernel, ssl, crypto, inets, os_mon]},
    % {base_plt_location, global}, % global | "/my/file/name"
    % {base_plt_prefix, "rebar3"},
    {warnings, [
        error_handling,
        no_behaviours,
        no_contracts,
        no_fail_call,
        no_fun_app,
        no_improper_lists,
        no_match,
        no_missing_calls,
        no_opaque,
        no_return,
        no_undefined_callbacks,
        no_unused,
        race_conditions,
        % underspecs,
        % overspecs,
        % specdiffs,
        unknown,
        unmatched_returns
    ]}
]}.




%% =============================================================================
%% LINTING
%% =============================================================================



{elvis,
 [#{dirs => ["apps/bondy/src"],
       filter => "*.erl",
       rules => [
                 %% {elvis_style, line_length,
                 %%  #{ignore => [],
                 %%    limit => 80,
                 %%    skip_comments => false}},
                 {elvis_style, no_tabs},
                 {elvis_style, no_trailing_whitespace},
                 {elvis_style, macro_names, #{ignore => []}},
                 %% {elvis_style, macro_module_names},
                 {elvis_style, operator_spaces, #{rules => [{right, ","},
                                                            {right, "++"},
                                                            {left, "++"}]}},
                 %% {elvis_style, nesting_level, #{level => 3}},
                 {elvis_style, god_modules,
                  #{limit => 50,
                    ignore => []}},
                 {elvis_style, no_if_expression},
                 %% {elvis_style, invalid_dynamic_call, #{ignore => []}},
                 {elvis_style, used_ignored_variable},
                 {elvis_style, no_behavior_info},
                 {
                   elvis_style,
                   module_naming_convention,
                   #{regex => "^[a-z]([a-z0-9]*_?)*(_SUITE)?$",
                     ignore => []}
                 },
                 {
                   elvis_style,
                   function_naming_convention,
                   #{regex => "^([a-z][a-z0-9]*_?)*$"}
                 },
                 {elvis_style, state_record_and_type},
                 {elvis_style, no_spec_with_records}
                 %% {elvis_style, dont_repeat_yourself, #{min_complexity => 10}}
                 %% {elvis_style, no_debug_call, #{ignore => []}}
                ]
      },
     #{dirs => ["."],
       filter => "Makefile",
       rules => [{elvis_project, no_deps_master_erlang_mk, #{ignore => []}},
                 {elvis_project, protocol_for_deps_erlang_mk, #{ignore => []}}]
      },
     #{dirs => ["."],
       filter => "rebar.config",
       rules => [
            %% {elvis_project, no_deps_master_rebar, #{ignore => []}},
            %% {elvis_project, protocol_for_deps_rebar, #{ignore => []}}
        ]
      }
    ]
}.<|MERGE_RESOLUTION|>--- conflicted
+++ resolved
@@ -115,11 +115,7 @@
 
 
 {relx, [
-<<<<<<< HEAD
-    {release, {bondy, "1.0.0-beta.10"},[
-=======
     {release, {bondy, "1.0.0-beta.11"},[
->>>>>>> 47c2660f
         %% Erlang/OTP
         crypto,
         inets,
