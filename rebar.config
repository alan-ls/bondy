{minimum_otp_vsn, "R20.3.8"}.

{erl_opts, [
    ewarn_export_all,
    strict_validation,
    warn_bif_clash,
    warn_deprecated_function,
    % warn_export_all,
    warn_export_vars,
    warn_exported_vars,
    warn_format,
    % warn_missing_spec,
    warn_obsolete_guard,
    warn_shadow_vars,
    warn_untyped_record,
    warn_unused_import,
    warn_unused_function,
    warn_unused_record,
    warn_unused_vars,
    warnings_as_errors,
    debug_info,
    {parse_transform, lager_transform}
 ]}.


{dialyzer, [
    {get_warnings, true},
    {plt_apps, top_level_deps}, % top_level_deps | all_deps
    %% {plt_extra_apps, [utils, wamp, leap]},
    % {plt_location, local}, % local | "/my/file/name"
    % {plt_prefix, "rebar3"},
    {base_plt_apps, [erts, stdlib, kernel, ssl, crypto, inets, os_mon]},
    % {base_plt_location, global}, % global | "/my/file/name"
    % {base_plt_prefix, "rebar3"},
    {warnings, [
        error_handling,
        no_behaviours,
        no_contracts,
        no_fail_call,
        no_fun_app,
        no_improper_lists,
        no_match,
        no_missing_calls,
        no_opaque,
        no_return,
        no_undefined_callbacks,
        no_unused,
        race_conditions,
        % underspecs,
        % overspecs,
        % specdiffs,
        unknown,
        unmatched_returns
    ]}
]}.

{deps, [
    %% WAMP
    cuttlefish,
    {wamp,
        {git, "https://gitlab.com/leapsight/wamp.git", {branch, "develop"}}
    },
    %% LOAD REGULATION
    sidejob,
    %% STORAGE
    {plum_db,
        {git, "https://gitlab.com/leapsight/plum_db.git", {branch, "master"}}
    },
    {tuplespace,
        {git, "https://gitlab.com/leapsight/tuplespace.git", {branch, "develop"}}
    },
    {art,
        {git, "https://gitlab.com/leapsight/art.git", {branch, "develop"}}
    },
    %% DEBUGGING
    {redbug, "1.2.1"},
    {observer_cli, "1.4.2"},
    %% DATA FORMATS
    %% msgpack,
    %% {jsx, "~>2.9.0"},
    %% {bert, "0.1.0"},
    %% HTTP
    hackney, % used by API gateway to implement forward action
    {cowboy, "2.6.3"},
    %% OAUTH2/CRYPTO
    {erlang_term, "1.7.5"},
    {jose, "~>1.9.0"},
    pbkdf2,
    %% INSTRUMENTATION
    parse_trans,
    {lager, "~>3.6.7"},
    {opencensus,
        {git, "https://github.com/census-instrumentation/opencensus-erlang.git",{branch, "master"}}
    },
    {opencensus_erlang_prometheus, "0.3.2"},
    {prometheus, "4.2.2"},
    {prometheus_cowboy,
        {git,
            "https://github.com/deadtrickster/prometheus-cowboy.git",
            {branch, "master"}}
    },
    %% CLI
    {clique,
        {git, "https://github.com/Leapsight/clique.git", {branch, "develop"}}
    },
    %% UTILS
    {mops,
        {git, "https://gitlab.com/leapsight/mops.git", {branch, "master"}}
    },
    {flake,
        {git, "https://github.com/Leapsight/flake.git", {branch, "master"}}
    },
    {leap,
        {git, "https://gitlab.com/leapsight/leap.git", {branch, "master"}}
    },
    {utils,
        {git, "https://gitlab.com/leapsight/utils.git", {branch, "develop"}}
    },
    {uuid, "1.7.5", {pkg, uuid_erl}}
]}.




%% =============================================================================
%% RELX
%% =============================================================================



{relx, [
<<<<<<< HEAD
    {release, {bondy, "0.8.5"},[
=======
    {release, {bondy, "0.8.6"},[
>>>>>>> 98ddf031
        %% Erlang
        sasl,
        crypto,
        inets,
        tools,
        runtime_tools,
        os_mon,
        %% Third-parties
        clique,
        cowboy,
        erlang_term,
        hackney,
        jose,
        jsx,
        lager,
        msgpack,
        opencensus,
        opencensus_erlang_prometheus,
        pbkdf2,
        prometheus,
        prometheus_cowboy,
        redbug,
        observer_cli,
        sidejob,
        uuid,
        parse_trans,
        %% Ours
        mops,
        flake,
        plum_db,
        leap,
        tuplespace,
        art,
        utils,
        wamp,
        bondy,
        bondy_broker_bridge
    ]},
    {dev_mode, true},
    {include_erts, false},
    {extended_start_script, true},

    {overlay, [
        {mkdir, "{{platform_data_dir}}"},
        {mkdir, "{{platform_log_dir}}"},
        {mkdir, "{{platform_etc_dir}}"},
        {mkdir, "{{platform_tmp_dir}}"},

        {copy, "priv/specs/bondy_admin_api.json", "etc/bondy_admin_api.json"},
        {copy, "priv/ssl/cacert.pem", "etc/cacert.pem"},
        {copy, "priv/ssl/cert.pem", "etc/cert.pem"},
        {copy, "priv/ssl/key.pem", "etc/key.pem"},

        {template, "files/bondy-admin", "bin/bondy-admin"},
        {template, "files/bondy-repair.escript", "bin/bondy-repair.escript"},
        {template, "schema/bondy.schema", "share/schema/00-bondy.schema"},
        {template, "schema/bondy_broker_bridge.schema", "share/schema/01-bondy_broker_bridge.schema"},
        {template, "schema/oauth2.schema", "share/schema/02-oauth2.schema"},
        {template, "schema/erlang_vm.schema", "share/schema/03-vm.schema"}
    ]}
]}.




%% =============================================================================
%% PLUGINS
%% =============================================================================


{project_plugins, [{rebar3_cuttlefish, "~>0.16.0"}]}.

{plugins, [rebar3_run, rebar3_proper]}.



%% =============================================================================
%% PROFILES
%% =============================================================================



{profiles, [
    {dev, [
        {relx, [
            {dev_mode, true},
            {include_src, false},
            {include_erts, false},
            {vm_args, "config/dev/vm.args"},
            {overlay_vars, "config/dev/vars.config"},
            {overlay, [
                {copy, "config/dev/advanced.config", "etc/advanced.config"}
            ]}
        ]}
    ]},
    {bridge, [
        {relx, [
            {dev_mode, false},
            {include_src, false},
            {include_erts, true},
            {vm_args, "config/bridge/vm.args"},
            {overlay_vars, "config/bridge/vars.config"},
            {overlay, [
                {copy, "config/bridge/advanced.config", "etc/advanced.config"},
                {copy, "examples/config/security_config.json", "etc/security_config.json"},
                {copy, "examples/config/broker_bridge_config.json", "etc/broker_bridge_config.json"}
            ]}
        ]}
    ]},
    {test1, [
        {relx, [
            {dev_mode, false},
            {include_src, false},
            {include_erts, true},
            {vm_args, "config/test1/vm.args"},
            {overlay_vars, "config/test1/vars.config"},
            {overlay, [
                {copy, "config/test1/advanced.config", "etc/advanced.config"},
                {copy, "examples/config/security_config.json", "etc/security_config.json"}
            ]}
        ]}
    ]},
    {test2, [
        {relx, [
            {dev_mode, false},
            {include_src, false},
            {include_erts, true},
            {vm_args, "config/test2/vm.args"},
            {overlay_vars, "config/test2/vars.config"},
            {overlay, [
                {copy, "config/test2/advanced.config", "etc/advanced.config"},
                {copy, "examples/config/security_config.json", "etc/security_config.json"}
            ]}
        ]}
    ]},
    {test3, [
        {relx, [
            {dev_mode, false},
            {include_src, false},
            {include_erts, true},
            {vm_args, "config/test3/vm.args"},
            {overlay_vars, "config/test3/vars.config"},
            {overlay, [
                {copy, "config/test3/advanced.config", "etc/advanced.config"},
                {copy, "examples/config/security_config.json", "etc/security_config.json"}
            ]}
        ]}
    ]},
    {prod, [
        {relx, [
            {dev_mode, false},
            {include_src, false},
            {include_erts, true},
            {vm_args, "config/prod/vm.args"},
            {overlay_vars, "config/prod/vars.config"},
            {overlay, [
                {copy, "config/prod/advanced.config", "etc/advanced.config"}
            ]}
        ]}
    ]},
    {lint,  [
        {plugins, [
            {rebar3_lint,
                {git,
                    "https://github.com/project-fifo/rebar3_lint.git",
                    {tag, "v0.1.10"}
                }
            }
        ]}
    ]},
    {docs, [
        {deps, [
            {edown,
                ".*",
                {git, "https://github.com/uwiger/edown.git", {branch, "master"}}
            }
        ]},
        {edoc_opts, [
            {doclet, edown_doclet},
            {top_level_readme, {
                "./README.md",
                "https://gitlab.com/leapsight/bondy"
            }}
        ]}
    ]},
    {test, [
        {deps, [meck, proper]},
        {erl_opts, [debug_info, export_all, nowarn_export_all]}
    ]}
]}.





%% =============================================================================
%% TESTING
%% =============================================================================

{cover_enabled, true}.
{cover_opts, [verbose]}.
{ct_opts, [
    {sys_config, "config/test/advanced.config"}
]}.



%% =============================================================================
%% SHELL
%% =============================================================================

{shell, [{config, "config/dev/advanced.config"}, {apps, [bondy, bondy_broker_bridge]}]}.




%% =============================================================================
%% ELVIS
%% =============================================================================




{elvis,
 [#{dirs => ["apps/bondy/src"],
       filter => "*.erl",
       rules => [
                 %% {elvis_style, line_length,
                 %%  #{ignore => [],
                 %%    limit => 80,
                 %%    skip_comments => false}},
                 {elvis_style, no_tabs},
                 {elvis_style, no_trailing_whitespace},
                 {elvis_style, macro_names, #{ignore => []}},
                 %% {elvis_style, macro_module_names},
                 {elvis_style, operator_spaces, #{rules => [{right, ","},
                                                            {right, "++"},
                                                            {left, "++"}]}},
                 %% {elvis_style, nesting_level, #{level => 3}},
                 {elvis_style, god_modules,
                  #{limit => 50,
                    ignore => []}},
                 {elvis_style, no_if_expression},
                 %% {elvis_style, invalid_dynamic_call, #{ignore => []}},
                 {elvis_style, used_ignored_variable},
                 {elvis_style, no_behavior_info},
                 {
                   elvis_style,
                   module_naming_convention,
                   #{regex => "^[a-z]([a-z0-9]*_?)*(_SUITE)?$",
                     ignore => []}
                 },
                 {
                   elvis_style,
                   function_naming_convention,
                   #{regex => "^([a-z][a-z0-9]*_?)*$"}
                 },
                 {elvis_style, state_record_and_type},
                 {elvis_style, no_spec_with_records}
                 %% {elvis_style, dont_repeat_yourself, #{min_complexity => 10}}
                 %% {elvis_style, no_debug_call, #{ignore => []}}
                ]
      },
     #{dirs => ["."],
       filter => "Makefile",
       rules => [{elvis_project, no_deps_master_erlang_mk, #{ignore => []}},
                 {elvis_project, protocol_for_deps_erlang_mk, #{ignore => []}}]
      },
     #{dirs => ["."],
       filter => "rebar.config",
       rules => [
            %% {elvis_project, no_deps_master_rebar, #{ignore => []}},
            %% {elvis_project, protocol_for_deps_rebar, #{ignore => []}}
        ]
      }
    ]
}.<|MERGE_RESOLUTION|>--- conflicted
+++ resolved
@@ -129,11 +129,7 @@
 
 
 {relx, [
-<<<<<<< HEAD
-    {release, {bondy, "0.8.5"},[
-=======
     {release, {bondy, "0.8.6"},[
->>>>>>> 98ddf031
         %% Erlang
         sasl,
         crypto,
