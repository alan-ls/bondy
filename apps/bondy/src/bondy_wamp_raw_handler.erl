%% =============================================================================
%%  bondy_wamp_raw_handler.erl -
%%
%%  Copyright (c) 2016-2017 Ngineo Limited t/a Leapsight. All rights reserved.
%%
%%  Licensed under the Apache License, Version 2.0 (the "License");
%%  you may not use this file except in compliance with the License.
%%  You may obtain a copy of the License at
%%
%%     http://www.apache.org/licenses/LICENSE-2.0
%%
%%  Unless required by applicable law or agreed to in writing, software
%%  distributed under the License is distributed on an "AS IS" BASIS,
%%  WITHOUT WARRANTIES OR CONDITIONS OF ANY KIND, either express or implied.
%%  See the License for the specific language governing permissions and
%%  limitations under the License.
%% =============================================================================



%% =============================================================================
%% @doc
%% A ranch handler for the wamp protocol over either tcp or tls transports.
%% @end
%% =============================================================================
-module(bondy_wamp_raw_handler).
-behaviour(gen_server).
-behaviour(ranch_protocol).
-include("bondy.hrl").
-include_lib("wamp/include/wamp.hrl").


-define(TCP, wamp_tcp).
-define(TLS, wamp_tls).
-define(TIMEOUT, ?PING_TIMEOUT * 2).
-define(PING_TIMEOUT, 10000). % 10 secs
-define(RAW_MAGIC, 16#7F).
-define(RAW_MSG_PREFIX, <<0:5, 0:3>>).
-define(RAW_PING_PREFIX, <<0:5, 1:3>>).
-define(RAW_PONG_PREFIX, <<0:5, 2:3>>).

%% 0: illegal (must not be used)
%% 1: serializer unsupported
%% 2: maximum message length unacceptable
%% 3: use of reserved bits (unsupported feature)
%% 4: maximum connection count reached
%% 5 - 15: reserved for future errors
-define(RAW_ERROR(Upper), <<?RAW_MAGIC:8, Upper:4, 0:20>>).
-define(RAW_FRAME(Bin), <<(?RAW_MSG_PREFIX)/binary, (byte_size(Bin)):24, Bin/binary>>).

-record(state, {
    socket                  ::  gen_tcp:socket(),
    peername                ::  binary(),
    transport               ::  module(),
    frame_type              ::  frame_type(),
    encoding                ::  atom(),
    max_len                 ::  pos_integer(),
    ping_sent = false       ::  {true, binary(), reference()} | false,
    ping_attempts = 0       ::  non_neg_integer(),
    ping_max_attempts = 2   ::  non_neg_integer(),
    hibernate = false       ::  boolean(),
    start_time              ::  integer(),
    protocol_state          ::  bondy_wamp_protocol:state() | undefined,
    buffer = <<>>           ::  binary()
}).
-type state() :: #state{}.

-type raw_error()           ::  invalid_response
                                | invalid_socket
                                | invalid_handshake
                                | maximum_connection_count_reached
                                | maximum_message_length_unacceptable
                                | maximum_message_length_exceeded
                                | serializer_unsupported
                                | use_of_reserved_bits.


-export([start_link/4]).
-export([start_listeners/0]).
-export([suspend_listeners/0]).
-export([resume_listeners/0]).
-export([stop_listeners/0]).
-export([connections/0]).
-export([tcp_connections/0]).
-export([tls_connections/0]).


-export([init/1]).
-export([handle_call/3]).
-export([handle_cast/2]).
-export([handle_info/2]).
-export([terminate/2]).
-export([code_change/3]).




%% =============================================================================
%% API
%% =============================================================================



%% -----------------------------------------------------------------------------
%% @doc
%% Starts the tcp and tls raw socket listeners
%% @end
%% -----------------------------------------------------------------------------
-spec start_listeners() -> ok.

start_listeners() ->
    start_listeners([?TCP, ?TLS]).



%% -----------------------------------------------------------------------------
%% @doc
%% @end
%% -----------------------------------------------------------------------------
-spec stop_listeners() -> ok.

stop_listeners() ->
    catch ranch:stop_listener(?TCP),
    catch ranch:stop_listener(?TLS),
    ok.


%% -----------------------------------------------------------------------------
%% @doc
%% @end
%% -----------------------------------------------------------------------------
-spec suspend_listeners() -> ok.

suspend_listeners() ->
    catch ranch:suspend_listener(?TCP),
    catch ranch:suspend_listener(?TLS),
    ok.


%% -----------------------------------------------------------------------------
%% @doc
%% @end
%% -----------------------------------------------------------------------------
-spec resume_listeners() -> ok.

resume_listeners() ->
    catch ranch:resume_listener(?TCP),
    catch ranch:resume_listener(?TLS),
    ok.



%% -----------------------------------------------------------------------------
%% @doc
%% @end
%% -----------------------------------------------------------------------------
start_link(Ref, Socket, Transport, Opts) ->
    {ok, proc_lib:spawn_link(?MODULE, init, [{Ref, Socket, Transport, Opts}])}.


%% -----------------------------------------------------------------------------
%% @doc
%% @end
%% -----------------------------------------------------------------------------
connections() ->
    tls_connections() ++ tcp_connections().

tls_connections() ->
    ranch:procs(?TLS, connections).


tcp_connections() ->
    ranch:procs(?TCP, connections).



%% =============================================================================
%% GEN SERVER CALLBACKS
%% =============================================================================



init({Ref, Socket, Transport, _Opts0}) ->
    %% We must call ranch:accept_ack/1 before doing any socket operation.
    %% This will ensure the connection process is the owner of the socket.
    %% It expects the listener’s name as argument.
    ok = ranch:accept_ack(Ref),
    Transport:setopts(Socket, [{active, once}, {packet, 0}]),

    {ok, Peername} = inet:peername(Socket),

    St = #state{
        start_time = erlang:monotonic_time(second),
        socket = Socket,
        peername = inet_utils:peername_to_binary(Peername),
        transport = Transport
    },
    ok = socket_opened(St),
    gen_server:enter_loop(?MODULE, [], St, ?TIMEOUT).



handle_info(
    {tcp, Socket, <<?RAW_MAGIC:8, MaxLen:4, Encoding:4, _:16>>},
    #state{socket = Socket, protocol_state = undefined} = St0) ->
    case handle_handshake(MaxLen, Encoding, St0) of
        {ok, St1} ->
            (St1#state.transport):setopts(Socket, [{active, once}]),
            {noreply, St1, ?TIMEOUT};
        {stop, Reason, St1} ->
            {stop, Reason, St1}
    end;

handle_info(
    {tcp, Socket, Data},
    #state{socket = Socket, protocol_state = undefined} = St) ->
    %% RFC: After a _Client_ has connected to a _Router_, the _Router_ will
    %% first receive the 4 octets handshake request from the _Client_.
    %% If the _first octet_ differs from "0x7F", it is not a WAMP-over-
    %% RawSocket request. Unless the _Router_ also supports other
    %% transports on the connecting port (such as WebSocket), the
    %% _Router_ MUST *fail the connection*.
    _ = lager:error(
        "Received data before WAMP protocol handshake, reason=invalid_handshake, data=~p",
        [Data]
    ),
    {stop, invalid_handshake, St};

handle_info({tcp, Socket, Data}, #state{socket = Socket} = St0) ->
    %% We append the newly received data to the existing buffer
    Buffer = St0#state.buffer,
    St1 = St0#state{buffer = <<>>},
    case handle_data(<<Buffer/binary, Data/binary>>, St1) of
        {ok, St2} ->
            (St2#state.transport):setopts(Socket, [{active, once}]),
            {noreply, St2, ?TIMEOUT};
        {stop, Reason, St2} ->
            {stop, Reason, St2}
    end;

handle_info({?BONDY_PEER_REQUEST, Pid, M}, St) when Pid =:= self() ->
    %% Here we receive a message from the bondy_rotuer in those cases
    %% in which the router is embodied by our process i.e. the sync part
    %% of a routing process e.g. wamp calls, so we do not ack
    %% TODO check if we still need this now that bondy:ack seems to handle this
    %% case
    handle_outbound(M, St);

handle_info({?BONDY_PEER_REQUEST, Pid, Ref, M}, St) ->
    %% Here we receive the messages that either the router or another peer
    %% have sent to us using bondy:send/2,3 which requires us to ack
    ok = bondy:ack(Pid, Ref),
    %% We send the message to the peer
    handle_outbound(M, St);

handle_info({tcp_closed, _Socket}, State) ->
    ok = socket_closed(false, State),
    {stop, normal, State};

handle_info({tcp_error, Socket, Reason}, State) ->
    _ = log(
        error,
        "Connection closing due to tcp_error; reason=~p, socket='~p',",
        [Reason, Socket],
        State
    ),
    ok = socket_closed(true, State),
    {stop, Reason, State};

handle_info(timeout, #state{ping_sent = false} = State0) ->
    _ = log(debug, "Connection timeout, sending first ping;", [], State0),
    {ok, State1} = send_ping(State0),
    %% Here we do not return a timeout value as send_ping set an ah-hoc timet
    {noreply, State1};

handle_info(
    ping_timeout,
    #state{ping_sent = Val, ping_attempts = N, ping_max_attempts = N} = State) when Val =/= false ->
    _ = log(
        error, "Connection closing; reason=ping_timeout, attempts=~p,", [N],
        State
    ),
    {stop, ping_timeout, State#state{ping_sent = false}};

handle_info(ping_timeout, #state{ping_sent = {_, Bin, _}} = State) ->
    %% We try again until we reach ping_max_attempts
    _ = log(debug, "Ping timeout, sending second ping;", [], State),
    %% We reuse the same payload, in case the client responds the previous one
    {ok, State1} = send_ping(Bin, State),
    %% Here we do not return a timeout value as send_ping set an ah-hoc timer
    {noreply, State1};

handle_info({stop, Reason}, State) ->
<<<<<<< HEAD
    Peer = bondy_wamp_protocol:peer(State#state.protocol_state),
    SessionId = bondy_wamp_protocol:session_id(State#state.protocol_state),
    _ = lager:error(<<"Raw TCP WAMP session shutdown, reason=~p, peer=~p, session_id=~p">>, [Reason, Peer, SessionId]),
    {stop, normal, State};
=======
    {stop, Reason, State};
>>>>>>> 68c98b86

handle_info(Info, State) ->
    _ = lager:error("Received unknown info; message='~p'", [Info]),
    {noreply, State}.


handle_call(Msg, From, State) ->
    _ = lager:info("Received unknown call; message=~p, from=~p", [Msg, From]),
    {noreply, State, ?TIMEOUT}.


handle_cast(Msg, State) ->
    _ = lager:info("Received unknown cast; message=~p", [Msg]),
    {noreply, State, ?TIMEOUT}.


terminate(Reason, St) ->
    ok = bondy_wamp_protocol:terminate(St#state.protocol_state),
    close_socket(Reason, St).


code_change(_OldVsn, State, _Extra) ->
    {ok, State}.




%% =============================================================================
%% PRIVATE
%% =============================================================================



%% @private
start_listeners([]) ->
    ok;

start_listeners([H|T]) ->
    {ok, Opts} = application:get_env(bondy, H),
    case lists:keyfind(enabled, 1, Opts) of
        {_, true} ->
            {ok, _} = ranch:start_listener(
                H,
                ranch_mod(H),
                transport_opts(H),
                bondy_wamp_raw_handler,
                []
            ),
            %% _ = ranch:set_max_connections(H, MaxConns),
            start_listeners(T);
        {_, false} ->
            start_listeners(T)
    end.


%% @private
ranch_mod(?TCP) -> ranch_tcp;
ranch_mod(?TLS) -> ranch_ssl.


%% @private
-spec handle_data(Data :: binary(), State :: state()) ->
    {ok, state()} | {stop, raw_error(), state()}.

handle_data(<<0:5, _:3, Len:24, _Data/binary>>, #state{max_len = MaxLen} = St)
when Len > MaxLen ->
    %% RFC: During the connection, Router MUST NOT send messages to the Client
    %% longer than the LENGTH requested by the Client, and the Client MUST NOT
    %% send messages larger than the maximum requested by the Router in it's
    %% handshake reply.
    %% If a message received during a connection exceeds the limit requested,
    %% a Peer MUST fail the connection.
    _ = log(
        error,
        "Client committed a WAMP protocol violation; "
        "reason=maximum_message_length_exceeded, message_length=~p,",
        [Len],
        St
    ),
    {stop, maximum_message_length_exceeded, St};

handle_data(<<0:5, 0:3, Len:24, Data/binary>>, St)
when byte_size(Data) >= Len ->
    %% We received a WAMP message
    %% Len is the number of octets after serialization
    <<Mssg:Len/binary, Rest/binary>> = Data,
    case bondy_wamp_protocol:handle_inbound(Mssg, St#state.protocol_state) of
        {ok, PSt} ->
            handle_data(Rest, St#state{protocol_state = PSt});
        {reply, L, PSt} ->
            St1 = St#state{protocol_state = PSt},
            ok = send(L, St1),
            handle_data(Rest, St1);
        {stop, PSt} ->
            {stop, normal, St#state{protocol_state = PSt}};
        {stop, L, PSt} ->
            St1 = St#state{protocol_state = PSt},
            ok = send(L, St1),
            {stop, normal, St1};
        {stop, Reason, L, PSt} ->
            St1 = St#state{protocol_state = PSt},
            ok = send(L, St1),
            {stop, Reason, St1}
    end;

handle_data(<<0:5, 1:3, Len:24, Data/binary>>, St) ->
    %% We received a PING, send a PONG
    <<Payload:Len/binary, Rest/binary>> = Data,
    ok = send_frame(<<0:5, 2:3, Len:24, Payload/binary>>, St),
    handle_data(Rest, St);

handle_data(<<0:5, 2:3, Len:24, Data/binary>>, St) ->
    %% We received a PONG
    _ = log(debug, "Received pong;", [], St),
    <<Payload:Len/binary, Rest/binary>> = Data,
    case St#state.ping_sent of
        {true, Payload, TimerRef} ->
            %% We reset the state
            ok = erlang:cancel_timer(TimerRef, [{info, false}]),
            handle_data(Rest, St#state{ping_sent = false, ping_attempts = 0});
        {true, Bin, TimerRef} ->
            ok = erlang:cancel_timer(TimerRef, [{info, false}]),
            _ = log(
                error,
                "Invalid pong message from peer; "
                "reason=invalid_ping_response, received=~p, expected=~p,",
                [Bin, Payload], St
            ),
            {stop, invalid_ping_response, St};
        false ->
            _ = log(error, "Unrequested pong message from peer;", [], St),
            %% Should we stop instead?
            handle_data(Rest, St)
    end;

handle_data(<<0:5, R:3, Len:24, Data/binary>>, St) when R > 2 ->
    %% The three bits (R) encode the type of the transport message,
    %% values 3 to 7 are reserved
    <<Mssg:Len, Rest/binary>> = Data,
    ok = send_frame(error_number(use_of_reserved_bits), St),
    _ = log(
        error,
        "Client committed a WAMP protocol violation, message dropped; reason=~p, value=~p, message=~p,",
        [use_of_reserved_bits, R, Mssg],
        St
    ),
    %% Should we stop instead?
    handle_data(Rest, St);

handle_data(<<>>, St) ->
    %% We finished consuming data
    {ok, St};

handle_data(Data, St) ->
    %% We have a partial message i.e. byte_size(Data) < Len
    %% we store is as buffer
    {ok, St#state{buffer = Data}}.




-spec handle_outbound(any(), state()) ->
    {noreply, state(), timeout()}
    | {stop, normal, state()}.

handle_outbound(M, St0) ->
    case bondy_wamp_protocol:handle_outbound(M, St0#state.protocol_state) of
        {ok, Bin, PSt} ->
            St1 = St0#state{protocol_state = PSt},
            ok = send(Bin, St1),
            {noreply, St1, ?TIMEOUT};
        {stop, PSt} ->
            {stop, normal, St0#state{protocol_state = PSt}};
        {stop, Bin, PSt} ->
            ok = send(Bin, St0#state{protocol_state = PSt}),
            {stop, normal, St0#state{protocol_state = PSt}};
        {stop, Bin, PSt, Time} when is_integer(Time), Time > 0 ->
            %% We send ourselves a message to stop after Time
            erlang:send_after(
                Time, self(), {stop, normal}),
            ok = send(Bin, St0#state{protocol_state = PSt}),
            {noreply, St0#state{protocol_state = PSt}}
    end.


%% =============================================================================
%% PRIVATE
%% =============================================================================


%% @private
handle_handshake(Len, Enc, St) ->
    try
        init_wamp(Len, Enc, St)
    catch
        throw:Reason ->
            ok = send_frame(error_number(Reason), St),
            _ = lager:error("WAMP protocol error, reason=~p", [Reason]),
            {stop, Reason, St}
    end.


%% @private
init_wamp(Len, Enc, St0) ->
    MaxLen = validate_max_len(Len),
    {FrameType, EncName} = validate_encoding(Enc),

    case inet:peername(St0#state.socket) of
        {ok, {_, _} = Peer} ->
            Proto = {raw, FrameType, EncName},
            case bondy_wamp_protocol:init(Proto, Peer, #{}) of
                {ok, CBState} ->
                    St1 = St0#state{
                        frame_type = FrameType,
                        encoding = EncName,
                        max_len = MaxLen,
                        protocol_state = CBState
                    },
                    ok = send_frame(
                        <<?RAW_MAGIC, Len:4, Enc:4, 0:8, 0:8>>, St1),
                    _ = log(info, "Established connection with peer;", [], St1),
                    {ok, St1};
                {error, Reason} ->
                    {stop, Reason, St0}
            end;
        {ok, NonIPAddr} ->
            _ = lager:error(
                "Unexpected peername when establishing connection,"
                " received a non IP address of '~p'; reason=invalid_socket,"
                " protocol=wamp, transport=raw, frame_type=~p, encoding=~p,"
                " message_max_length=~p",
                [NonIPAddr, FrameType, EncName, MaxLen]
            ),
            {stop, invalid_socket, St0};
        {error, Reason} ->
            _ = lager:error(
                "Invalid peername when establishing connection,"
                " reason=~p, description=~p, protocol=wamp, transport=raw,"
                " frame_type=~p, encoding=~p, message_max_length=~p",
                [Reason, inet:format_error(Reason), FrameType, EncName, MaxLen]
            ),
            {stop, invalid_socket, St0}
    end.



%% @private
-spec send(binary() | list(), state()) -> ok | {error, any()}.

send(L, St) when is_list(L) ->
    lists:foreach(fun(Bin) -> send(Bin, St) end, L);

send(Bin, St) ->
    send_frame(?RAW_FRAME(Bin), St).


%% @private
-spec send_frame(binary(), state()) -> ok | {error, any()}.

send_frame(Frame, St) when is_binary(Frame) ->
    (St#state.transport):send(St#state.socket, Frame).


%% @private
send_ping(St) ->
    send_ping(integer_to_binary(erlang:system_time(microsecond)), St).


%% -----------------------------------------------------------------------------
%% @private
%% @doc Sends a ping message with a reference() as a payload to the client and
%% sent ourselves a ping_timeout message in the future.
%% @end
%% -----------------------------------------------------------------------------
send_ping(Bin, St0) ->
    ok = send_frame(<<0:5, 1:3, (byte_size(Bin)):24, Bin/binary>>, St0),
    Timeout = application:get_env(bondy, ping_timeout, ?PING_TIMEOUT),
    TimerRef = erlang:send_after(Timeout, self(), ping_timeout),
    St1 = St0#state{
        ping_sent = {true, Bin, TimerRef},
        ping_attempts = St0#state.ping_attempts + 1
    },
    {ok, St1}.


%% -----------------------------------------------------------------------------
%% @private
%% @doc
%% The possible values for "LENGTH" are:
%%
%% 0: 2**9 octets
%% 1: 2**10 octets ...
%% 15: 2**24 octets
%%
%% This means a _Client_ can choose the maximum message length between *512*
%% and *16M* octets.
%% @end
%% -----------------------------------------------------------------------------
validate_max_len(N) when N >= 0, N =< 15 ->
    trunc(math:pow(2, 9 + N));

validate_max_len(_) ->
    %% TODO define correct error return
    throw(maximum_message_length_unacceptable).


%% -----------------------------------------------------------------------------
%% @private
%% @doc
%% 0: illegal
%% 1: JSON
%% 2: MessagePack
%% 3 - 15: reserved for future serializers
%% @end
%% -----------------------------------------------------------------------------
validate_encoding(1) -> {binary, json};
validate_encoding(2) -> {binary, msgpack};
% validate_encoding(3) -> {binary, cbor};
validate_encoding(4) -> {binary, bert};
validate_encoding(15) -> {binary, erl};
validate_encoding(_) ->
    %% TODO define correct error return
    throw(serializer_unsupported).


%% -----------------------------------------------------------------------------
%% @private
%% @doc
%% 0: illegal (must not be used)
%% 1: serializer unsupported
%% 2: maximum message length unacceptable
%% 3: use of reserved bits (unsupported feature)
%% 4: maximum connection count reached
%% 5 - 15: reserved for future errors
%% @end
%% -----------------------------------------------------------------------------
error_number(serializer_unsupported) ->?RAW_ERROR(1);
error_number(maximum_message_length_unacceptable) ->?RAW_ERROR(2);
error_number(use_of_reserved_bits) ->?RAW_ERROR(3);
error_number(maximum_connection_count_reached) ->?RAW_ERROR(4).


%% error_reason(1) -> serializer_unsupported;
%% error_reason(2) -> maximum_message_length_unacceptable;
%% error_reason(3) -> use_of_reserved_bits;
%% error_reason(4) -> maximum_connection_count_reached.


%% @private
close_socket(normal, St) ->
    ok = (St#state.transport):close(St#state.socket),
    _ = log(info, <<"Connection closed by peer; reason=~p,">>, [normal], St),
    socket_closed(false, St);

close_socket(shutdown, St)  ->
    ok = (St#state.transport):close(St#state.socket),
    _ = log(
        info, <<"Connection closed by router; reason=~p,">>, [shutdown], St),
    socket_closed(false, St);

close_socket(Reason, St) ->
    ok = (St#state.transport):close(St#state.socket),
    _ = log(
        error, <<"Connection closed due to error; reason=~p,">>, [Reason], St),
    socket_closed(true, St).


%% @private
log(Level, Prefix, Head, St)
when is_binary(Prefix) orelse is_list(Prefix), is_list(Head) ->
    Format = iolist_to_binary([
        Prefix,
        <<
            " session_id=~p, peername=~s"
            ", protocol=wamp, transport=raw, frame_type=~p, encoding=~p"
            ", message_max_length=~p, socket=~p"
        >>
    ]),
    SessionId = bondy_wamp_protocol:session_id(St#state.protocol_state),
    Tail = [
        SessionId,
        St#state.peername,
        St#state.frame_type,
        St#state.encoding,
        St#state.max_len,
        St#state.socket
    ],
    lager:log(Level, self(), Format, lists:append(Head, Tail)).


%% @private
socket_opened(St) ->
    _ = bondy_stats:socket_open(wamp, raw, St#state.peername),
    ok.


%% @private
socket_closed(true, St) ->
    ok = bondy_stats:socket_error(wamp, raw, St#state.peername),
    socket_closed(false, St);

socket_closed(false, St) ->
    Seconds = erlang:monotonic_time(second) - St#state.start_time,
    bondy_stats:socket_closed(wamp, raw, St#state.peername, Seconds).


%% @private
transport_opts(Name) ->
    {ok, Opts} = application:get_env(bondy, Name),
    {_, Port} = lists:keyfind(port, 1, Opts),
    {_, PoolSize} = lists:keyfind(acceptors_pool_size, 1, Opts),
    {_, MaxConnections} = lists:keyfind(max_connections, 1, Opts),

    %% In ranch 2.0 we will need to use socket_opts directly
    SocketOpts = case lists:keyfind(socket_opts, 1, Opts) of
        {socket_opts, L} -> normalise(L);
        false -> []
    end,

    [
        {port, Port},
        {num_acceptors, PoolSize},
        {max_connections, MaxConnections} | normalise(SocketOpts)
    ].


%% @private
normalise(Opts) ->
    Sndbuf = lists:keyfind(sndbuf, 1, Opts),
    Recbuf = lists:keyfind(recbuf, 1, Opts),
    case Sndbuf =/= false andalso Recbuf =/= false of
        true ->
            Buffer0 = lists:keyfind(buffer, 1, Opts),
            Buffer1 = max(Buffer0, max(Sndbuf, Recbuf)),
            lists:keystore(buffer, 1, Opts, {buffer, Buffer1});
        false ->
            Opts
    end.<|MERGE_RESOLUTION|>--- conflicted
+++ resolved
@@ -291,14 +291,7 @@
     {noreply, State1};
 
 handle_info({stop, Reason}, State) ->
-<<<<<<< HEAD
-    Peer = bondy_wamp_protocol:peer(State#state.protocol_state),
-    SessionId = bondy_wamp_protocol:session_id(State#state.protocol_state),
-    _ = lager:error(<<"Raw TCP WAMP session shutdown, reason=~p, peer=~p, session_id=~p">>, [Reason, Peer, SessionId]),
-    {stop, normal, State};
-=======
     {stop, Reason, State};
->>>>>>> 68c98b86
 
 handle_info(Info, State) ->
     _ = lager:error("Received unknown info; message='~p'", [Info]),
