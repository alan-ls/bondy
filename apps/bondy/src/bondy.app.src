%% =============================================================================
%%  bondy.app.src -
%%
%%  Copyright (c) 2016-2017 Ngineo Limited t/a Leapsight. All rights reserved.
%%
%%  Licensed under the Apache License, Version 2.0 (the "License");
%%  you may not use this file except in compliance with the License.
%%  You may obtain a copy of the License at
%%
%%     http://www.apache.org/licenses/LICENSE-2.0
%%
%%  Unless required by applicable law or agreed to in writing, software
%%  distributed under the License is distributed on an "AS IS" BASIS,
%%  WITHOUT WARRANTIES OR CONDITIONS OF ANY KIND, either express or implied.
%%  See the License for the specific language governing permissions and
%%  limitations under the License.
%% =============================================================================

{application, bondy,
 [
     {description, "Leapsight Bondy is an open source networking platform for distributed MicroServices and IoT applications written in Erlang. Bondy implements the open Web Application Messaging Protocol (WAMP) offering both Publish and Subscribe (PubSub) and routed Remote Procedure Calls (RPC)."},
<<<<<<< HEAD
    {vsn, "0.8.5"},
    {registered, []},
    {mod, {bondy_app, [{vsn, "0.8.5"}]}},
=======
    {vsn, "0.8.6"},
    {registered, []},
    {mod, {bondy_app, [{vsn, "0.8.6"}]}},
>>>>>>> 98ddf031
    {start_phases, [
        {init_admin_listeners, []},
        {configure_features, []},
        {init_registry, []},
        {restore_aae_config, []},
        {init_listeners, []}
    ]},
    {applications,[
        %% OTP
        kernel,
        stdlib,
        sasl,
        crypto,
        inets,
        tools,
        runtime_tools,
        %% Third party
        clique,
        cowboy,
        cuttlefish,
        erlang_term,
        hackney,
        jose,
        jsx,
        lager,
        msgpack,
        opencensus,
        prometheus,
        redbug,
        observer_cli,
        sidejob,
        uuid,
        %% Leapsight
        plum_db,
        mops,
        flake,
        tuplespace,
        art,
        wamp
    ]},
    {env, []},
    {modules, []},
    {maintainers, ["Alejandro M. Ramallo"]},
    {licenses, ["Apache 2.0"]},
    {links, [{"Gitlab", "https://gitlab.com/leapsight/bondy"}]}
 ]}.<|MERGE_RESOLUTION|>--- conflicted
+++ resolved
@@ -19,15 +19,9 @@
 {application, bondy,
  [
      {description, "Leapsight Bondy is an open source networking platform for distributed MicroServices and IoT applications written in Erlang. Bondy implements the open Web Application Messaging Protocol (WAMP) offering both Publish and Subscribe (PubSub) and routed Remote Procedure Calls (RPC)."},
-<<<<<<< HEAD
-    {vsn, "0.8.5"},
-    {registered, []},
-    {mod, {bondy_app, [{vsn, "0.8.5"}]}},
-=======
     {vsn, "0.8.6"},
     {registered, []},
     {mod, {bondy_app, [{vsn, "0.8.6"}]}},
->>>>>>> 98ddf031
     {start_phases, [
         {init_admin_listeners, []},
         {configure_features, []},
