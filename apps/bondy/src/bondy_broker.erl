%% =============================================================================
%%  bondy_broker.erl -
%%
%%  Copyright (c) 2016-2019 Ngineo Limited t/a Leapsight. All rights reserved.
%%
%%  Licensed under the Apache License, Version 2.0 (the "License");
%%  you may not use this file except in compliance with the License.
%%  You may obtain a copy of the License at
%%
%%     http://www.apache.org/licenses/LICENSE-2.0
%%
%%  Unless required by applicable law or agreed to in writing, software
%%  distributed under the License is distributed on an "AS IS" BASIS,
%%  WITHOUT WARRANTIES OR CONDITIONS OF ANY KIND, either express or implied.
%%  See the License for the specific language governing permissions and
%%  limitations under the License.
%% =============================================================================


%% =============================================================================
%% @doc
%% This module implements the capabilities of a Broker. It is used by
%% {@link bondy_router}.

%% Regarding *Publish & Subscribe*, the ordering guarantees are as
%% follows:
%%
%% If _Subscriber A_ is subscribed to both *Topic 1* and *Topic 2*, and
%% _Publisher B_ first publishes an *Event 1* to *Topic 1* and then an
%% *Event 2* to *Topic 2*, then _Subscriber A_ will first receive *Event
%% 1* and then *Event 2*. This also holds if *Topic 1* and *Topic 2* are
%% identical.
%%
%% In other words, WAMP guarantees ordering of events between any given
%% _pair_ of _Publisher_ and _Subscriber_.
%% Further, if _Subscriber A_ subscribes to *Topic 1*, the "SUBSCRIBED"
%% message will be sent by the _Broker_ to _Subscriber A_ before any
%% "EVENT" message for *Topic 1*.
%%
%% There is no guarantee regarding the order of return for multiple
%% subsequent subscribe requests.  A subscribe request might require the
%% _Broker_ to do a time-consuming lookup in some database, whereas
%% another subscribe request second might be permissible immediately.
%%
%% ,---------.          ,------.             ,----------.
%% |Publisher|          |Broker|             |Subscriber|
%% `----+----'          `--+---'             `----+-----'
%%      |                  |                      |
%%      |                  |                      |
%%      |                  |       SUBSCRIBE      |
%%      |                  | <---------------------
%%      |                  |                      |
%%      |                  |  SUBSCRIBED or ERROR |
%%      |                  | --------------------->
%%      |                  |                      |
%%      |                  |                      |
%%      |                  |                      |
%%      |                  |                      |
%%      |                  |      UNSUBSCRIBE     |
%%      |                  | <---------------------
%%      |                  |                      |
%%      |                  | UNSUBSCRIBED or ERROR|
%%      |                  | --------------------->
%% ,----+----.          ,--+---.             ,----+-----.
%% |Publisher|          |Broker|             |Subscriber|
%% `---------'          `------'             `----------'
%% @end
%% =============================================================================
-module(bondy_broker).
-include_lib("wamp/include/wamp.hrl").
-include("bondy.hrl").


%% API
-export([close_context/1]).
-export([features/0]).
-export([handle_message/2]).
-export([handle_peer_message/4]).
-export([is_feature_enabled/1]).
-export([match_subscriptions/2]).
-export([publish/5]).
-export([publish/6]).
-export([subscriptions/1]).
-export([subscriptions/3]).
-export([subscriptions/4]).
-export([subscribe/3]).
-export([subscribe/4]).
-export([unsubscribe/1]).
-export([unsubscribe/2]).


%% =============================================================================
%% API
%% =============================================================================


-spec close_context(bondy_context:t()) -> bondy_context:t().
close_context(Ctxt) ->
    try
        %% Cleanup subscriptions for context's session
        ok = unsubscribe_all(Ctxt),
        Ctxt
    catch
<<<<<<< HEAD
    Class:Reason ->
        _ = lager:error(
=======
        ?EXCEPTION(Class, Reason, Stacktrace) ->
        _ = lager:debug(
>>>>>>> 52cb4106
            "Error while closing context; class=~p, reason=~p, trace=~p",
            [Class, Reason, ?STACKTRACE(Stacktrace)]
        ),
        Ctxt
    end.


%% -----------------------------------------------------------------------------
%% @doc
%% @end
%% -----------------------------------------------------------------------------
-spec features() -> map().
features() ->
    ?BROKER_FEATURES.


%% -----------------------------------------------------------------------------
%% @doc
%% @end
%% -----------------------------------------------------------------------------
-spec is_feature_enabled(binary()) -> boolean().
is_feature_enabled(F) when is_binary(F) ->
    maps:get(F, ?BROKER_FEATURES, false).


%% -----------------------------------------------------------------------------
%% @doc
%% Handles a wamp message. This function is called by the bondy_router module.
%% The message might be handled synchronously (it is performed by the calling
%% process i.e. the transport handler) or asynchronously (by sending the
%% message to the broker worker pool).
%% @end
%% -----------------------------------------------------------------------------
-spec handle_message(M :: wamp_message(), Ctxt :: bondy_context:t()) -> ok.

handle_message(#subscribe{} = M, Ctxt) ->
    subscribe(M, Ctxt);

handle_message(#unsubscribe{} = M, Ctxt) ->
    ReqId = M#unsubscribe.request_id,
    SubsId = M#unsubscribe.subscription_id,
    Reply = case unsubscribe(SubsId, Ctxt) of
        ok ->
            wamp_message:unsubscribed(ReqId);
        {error, not_found} ->
            wamp_message:error(
                ?UNSUBSCRIBE, ReqId, #{}, ?WAMP_NO_SUCH_SUBSCRIPTION
            )
    end,
    bondy:send(bondy_context:peer_id(Ctxt), Reply);

handle_message(#publish{} = M, Ctxt) ->
    %% (RFC) Asynchronously notifies all subscribers of the published event.
    %% Note that the _Publisher_ of an event will never receive the
    %% published event even if the _Publisher_ is also a _Subscriber_ of the
    %% topic published to.
    ReqId = M#publish.request_id,
    Opts = M#publish.options,
    TopicUri = M#publish.topic_uri,
    Args = M#publish.arguments,
    Payload = M#publish.arguments_kw,
    Acknowledge = maps:get(acknowledge, Opts, false),
    %% (RFC) By default, publications are unacknowledged, and the _Broker_ will
    %% not respond, whether the publication was successful indeed or not.
    %% This behavior can be changed with the option
    %% "PUBLISH.Options.acknowledge|bool"
    %% We publish first to the local subscribers and if succeed we forward to
    %% cluster peers
    case publish(ReqId, Opts, TopicUri, Args, Payload, Ctxt) of
        {ok, PubId} when Acknowledge == true ->
            Reply = wamp_message:published(ReqId, PubId),
            ok = bondy:send(bondy_context:peer_id(Ctxt), Reply),
            ok;
        {ok, _} ->
            ok;
        {error, not_authorized} when Acknowledge == true ->
            Reply = wamp_message:error(
                ?PUBLISH, ReqId, #{}, ?WAMP_NOT_AUTHORIZED),
            bondy:send(bondy_context:peer_id(Ctxt), Reply);
        {error, Reason} when Acknowledge == true ->
            ErrorMap = bondy_error:map(?WAMP_CANCELLED, Reason),
            Reply = wamp_message:error(
                ?PUBLISH,
                ReqId,
                #{},
                ?WAMP_CANCELLED,
                [maps:get(<<"message">>, ErrorMap)],
                ErrorMap
            ),
            bondy:send(bondy_context:peer_id(Ctxt), Reply);
        {error, _} ->
            ok
    end.




%% -----------------------------------------------------------------------------
%% @doc
%% @end
%% -----------------------------------------------------------------------------
-spec handle_peer_message(
    wamp_publish(),
    To :: remote_peer_id(),
    From :: remote_peer_id(),
    Opts :: map()) ->
    ok | no_return().

handle_peer_message(#publish{} = M, PeerId, _From,  Opts) ->
    PubId = maps:get(publication_id, Opts),
    RealmUri = RealmUri = element(1, PeerId),
    TopicUri = M#publish.topic_uri,
    Args = M#publish.arguments,
    ArgsKW = M#publish.arguments_kw,
    Subs = match_subscriptions(TopicUri, RealmUri, #{}),

    Node = bondy_peer_service:mynode(),

    Fun = fun(Entry, Acc) ->
        case bondy_registry_entry:node(Entry) of
            Node ->
                %% We publish to a local subscriber
                SubsId = bondy_registry_entry:id(Entry),
                ESessionId = bondy_registry_entry:session_id(Entry),
                case bondy_session:lookup(ESessionId) of
                    {error, not_found} ->
                        Acc;
                    ESession ->
                        Event = wamp_message:event(
                            SubsId, PubId, Opts, Args, ArgsKW),
                        bondy:send(bondy_session:peer_id(ESession), Event),
                        maps:update_with(Node, fun(V) -> V + 1 end, 1, Acc)
                end;
            _ ->
                %% This is a forwarded PUBLISH so we do not forward it
                Acc
        end
    end,
    _Acc1 = publish_fold(Subs, Fun, #{}),
    ok.


%% -----------------------------------------------------------------------------
%% @doc
%% @end
%% -----------------------------------------------------------------------------
-spec publish(
    Opts :: map(),
    {Realm :: uri(), TopicUri :: uri()} | uri(),
    Args :: [],
    ArgsKw :: map(),
    bondy_context:t()) -> {ok, id()} | {error, any()}.
publish(Opts, TopicUri, Args, ArgsKw, Ctxt) ->
    publish(bondy_utils:get_id(global), Opts, TopicUri, Args, ArgsKw, Ctxt).


%% -----------------------------------------------------------------------------
%% @doc
%% @end
%% -----------------------------------------------------------------------------
-spec publish(
    id(),
    Opts :: map(),
    {Realm :: uri(), TopicUri :: uri()} | uri(),
    Args :: list(),
    ArgsKw :: map(),
    bondy_context:t() | uri()) -> {ok, id()} | {error, any()}.

publish(ReqId, Opts, TopicUri, Args, ArgsKw, RealmUri)
when is_binary(RealmUri) ->
    Ctxt = bondy_context:local_context(RealmUri),
    publish(ReqId, Opts, TopicUri, Args, ArgsKw, Ctxt);

publish(ReqId, Opts, TopicUri, Args, ArgsKw, Ctxt)
when is_map(Ctxt) ->
    try do_publish(ReqId, Opts, TopicUri, Args, ArgsKw, Ctxt)
    catch
<<<<<<< HEAD
        _:Reason ->
            _ = lager:error(
                "Error while publishing; reason=~p, "
                "topic=~p, session_id=~p, stacktrace=~p",
                [
                    Reason,
                    TopicUri,
                    bondy_context:session_id(Ctxt),
                    erlang:get_stacktrace()
                ]
            ),
=======
        ?EXCEPTION(_, Reason, Stacktrace) ->
            _ = lager:error("Error while publishing; reason=~p, stacktrace=~p", [Reason, ?STACKTRACE(Stacktrace)]),
>>>>>>> 52cb4106
            {error, Reason}
    end.


%% @private
-spec do_publish(
    id(),
    Opts :: map(),
    {Realm :: uri(), TopicUri :: uri()},
    Args :: list(),
    ArgsKw :: map(),
    bondy_context:t()) -> {ok, id()} | {error, any()}.

do_publish(ReqId, Opts, {RealmUri, TopicUri}, Args, ArgsKw, Ctxt) ->
    %% TODO check if authorized and if not throw wamp.error.not_authorized

    %% REVIEW We need to parallelise this based on batches
    %% (RFC) When a single event matches more than one of a _Subscriber's_
    %% subscriptions, the event will be delivered for each subscription.

    Details0 = #{
        <<"timestamp">> => erlang:system_time(millisecond), %% added by us
        <<"topic">> => TopicUri
    },
    Details = case maps:get(disclose_me, Opts, true) of
        true -> Details0#{<<"publisher">> => bondy_context:session_id(Ctxt)};
        false -> Details0
    end,

    %% We should not send the publication to the publisher, so we exclude it
    %% (RFC) Note that the _Publisher_ of an event will never
    %% receive the published event even if the _Publisher_ is
    %% also a _Subscriber_ of the topic published to.

    %% An (authorized) Subscriber to topic T will receive an event published to
    %% T if and only if all of the following statements hold true:
    %% * if there is an eligible attribute present, the Subscriber's sessionid
    %% is in this list
    %% * if there is an eligible_authid attribute present, the
    %% Subscriber's authid is in this list
    %% * if there is an eligible_authrole attribute present, the Subscriber's
    %% authrole is in this list
    %% * if there is an exclude attribute present, the Subscriber's sessionid is NOT in this list
    %% * if there is an exclude_authid attribute present, the Subscriber's
    %% authid is NOT in this list
    %% * if there is an exclude_authrole attribute present, the Subscriber's authrole is NOT in this list


    %% Subscriber Blacklisting: we only support sessionIds for now
    Exclusions0 = maps:get(exclude, Opts, []),

    %% Publisher exclusion: enabled by default
    Exclusions = case maps:get(exclude_me, Opts, true) of
        true ->
            lists:append(
                [S || S <- [bondy_context:session_id(Ctxt)], S =/= undefined], Exclusions0
            );
        false ->
            Exclusions0
    end,
    MatchOpts0 = #{exclude => Exclusions},

    %% Subscriber Whitelisting: we only support sessionIds for now
    MatchOpts = case maps:find(eligible, Opts) of
        error ->
            MatchOpts0;
        {ok, L} when is_list(L) ->
            Eligible = sets:subtract(
                sets:from_list(L), sets:from_list(Exclusions)),
            MatchOpts0#{eligible => sets:to_list(Eligible)}
    end,

    Subs = match_subscriptions(TopicUri, RealmUri, MatchOpts),
    MyNode = bondy_peer_service:mynode(),
    PubId = bondy_utils:get_id(global),

    Fun = fun(Entry, NodeAcc) ->
        case bondy_registry_entry:node(Entry) of
            MyNode ->
                %% We publish to a local subscriber
                SubsId = bondy_registry_entry:id(Entry),
                Pid = bondy_registry_entry:pid(Entry),
                case bondy_registry_entry:session_id(Entry) of
                    undefined ->
                        %% A bondy_subscriber
                        Event = wamp_message:event(
                            SubsId, PubId, Details, Args, ArgsKw),
                        ok = bondy_subscriber:handle_event(Pid, Event),
                        NodeAcc;
                    ESessionId ->
                        %% A wamp peer
                        case bondy_session:lookup(ESessionId) of
                            {error, not_found} ->
                                NodeAcc;
                            ESession ->
                                Event = wamp_message:event(
                                    SubsId, PubId, Details, Args, ArgsKw),
                                ok = bondy:send(
                                    bondy_session:peer_id(ESession), Event),
                                    NodeAcc
                        end
                end;
            Node ->
                %% We just acummulate the subscribers per peer, later we will
                %% forward a single message to each peer.
                maps:update_with(Node, fun(V) -> V + 1 end, 1, NodeAcc)
        end
    end,

    %% We send the event to the subscribers
    Nodes0 = publish_fold(Subs, Fun, #{}),

    %% If we have remote subscribers we forward the publication
    case bondy_peer_service:peers() of
        {ok, []} ->
            {ok, PubId};
        {ok, Peers} ->
            Nodes1 = maps:keys(Nodes0) -- [MyNode],
            Set = sets:intersection(
                sets:from_list(Peers), sets:from_list(Nodes1)),
            ok = case sets:size(Set) > 0 of
                true ->
                    M = wamp_message:publish(
                        ReqId, Opts, TopicUri, Args, ArgsKw),
                    %% We also forward the PubId
                    FOpts = #{publication_id => PubId},
                    forward_publication(sets:to_list(Set), M, FOpts, Ctxt);
                false ->
                    ok
            end,
            {ok, PubId}
    end;

do_publish(ReqId, Opts, TopicUri, Args, ArgsKw, Ctxt) ->
    RealmUri = bondy_context:realm_uri(Ctxt),
    do_publish(ReqId, Opts, {RealmUri, TopicUri}, Args, ArgsKw, Ctxt).


%% -----------------------------------------------------------------------------
%% @doc
%% @end
%% -----------------------------------------------------------------------------
subscribe(RealmUri, Opts, Topic) ->
    subscribe(RealmUri, Opts, Topic, self()).


%% -----------------------------------------------------------------------------
%% @doc For internal use.
%% If the last argument is a function, spawns a supervised instance of a
%% bondy_subscriber by calling bondy_subscribers_sup:start_subscriber/4.
%% The new process, calls subscribe/4 passing its pid as last argument.
%%
%% If the last argument is a pid, it registers the pid as a subscriber
%% (a.k.a a local subscription)
%% @end
%% -----------------------------------------------------------------------------
-spec subscribe(uri(), map(), uri(), pid() | function()) ->
    {ok, id()} | {ok, id(), pid()} | {error, already_exists | any()}.

subscribe(RealmUri, Opts, Topic, Fun) when is_function(Fun, 2) ->
    %% We preallocate an id so that we can keep the same even when the process
    %% is restarted by the supervisor.
    Id = case maps:find(subscription_id, Opts) of
        {ok, Value} -> Value;
        error -> bondy_utils:get_id(global)
    end,

    case
        bondy_subscribers_sup:start_subscriber(Id, RealmUri, Opts, Topic, Fun)
    of
        {ok, Pid} -> {ok, Id, Pid};
        Error -> Error
    end;

subscribe(RealmUri, Opts, Topic, Pid) when is_pid(Pid) ->
    case
        bondy_registry:add_local_subscription(RealmUri, Topic, Opts, Pid)
    of
        {ok, #{id := SubsId}, _} ->
            {ok, SubsId};
        {error, {already_exists, _}} ->
            {error, already_exists}
    end.


%% -----------------------------------------------------------------------------
%% @doc For internal Bondy use.
%% Terminates the process identified by Pid by
%% bondy_subscribers_sup:terminate_subscriber/1
%% @end
%% -----------------------------------------------------------------------------
-spec unsubscribe(pid()) -> ok | {error, not_found}.

unsubscribe(Subscriber) when is_integer(Subscriber) ->
    bondy_subscribers_sup:terminate_subscriber(
        bondy_subscriber:pid(Subscriber));

unsubscribe(Subscriber) when is_pid(Subscriber) ->
    bondy_subscribers_sup:terminate_subscriber(Subscriber).


%% -----------------------------------------------------------------------------
%% @doc
%% @end
%% -----------------------------------------------------------------------------
-spec unsubscribe(id(), bondy_context:t() | uri()) -> ok | {error, not_found}.

unsubscribe(SubsId, RealmUri) when is_binary(RealmUri) ->
    case bondy_registry:lookup(subscription, RealmUri, SubsId) of
        {error, not_found} = Error ->
            Error;
        Entry ->
            case bondy_registry:remove(Entry) of
                ok ->
                    ok;
                {ok, _} ->
                    ok;
                Error ->
                    Error
            end
    end;

unsubscribe(SubsId, Ctxt) ->
    case bondy_registry:remove(subscription, SubsId, Ctxt) of
        ok ->
            on_unsubscribe(SubsId, Ctxt);
        {ok, false} ->
            on_unsubscribe(SubsId, Ctxt);
        {ok, true} ->
            on_delete(SubsId, Ctxt);
        Error ->
            Error
    end.


%% =============================================================================
%% PRIVATE
%% =============================================================================




%% -----------------------------------------------------------------------------
%% @private
%% @doc
%% @end
%% -----------------------------------------------------------------------------
-spec subscribe(wamp_subscribe(), bondy_context:t()) -> ok.

subscribe(M, Ctxt) ->
    ReqId = M#subscribe.request_id,
    Opts = M#subscribe.options,
    Topic = M#subscribe.topic_uri,
    PeerId = bondy_context:peer_id(Ctxt),
    %% TODO check authorization and reply with wamp.error.not_authorized if not

    case bondy_registry:add(subscription, Topic, Opts, Ctxt) of
        {ok, #{id := Id} = Details, true} ->
            bondy:send(PeerId, wamp_message:subscribed(ReqId, Id)),
            on_create(Details, Ctxt);
        {ok, #{id := Id}, false} ->
            bondy:send(PeerId, wamp_message:subscribed(ReqId, Id)),
            on_subscribe(Id, Ctxt);
        {error, {already_exists, #{id := Id}}} ->
            bondy:send(PeerId, wamp_message:subscribed(ReqId, Id))
    end.



%% -----------------------------------------------------------------------------
%% @private
%% @doc
%% @end
%% -----------------------------------------------------------------------------
%% TODO Rename to flush()
-spec unsubscribe_all(bondy_context:t()) -> ok.

unsubscribe_all(Ctxt) ->
    bondy_registry:remove_all(subscription, Ctxt).



%% @private
forward_publication(Nodes, #publish{} = M, Opts, Ctxt) ->
    %% We forward the publication to all cluster peers.
    %% @TODO stop replicating individual remote subscribers and instead
    %% use a per node reference counter
    Publisher = bondy_context:peer_id(Ctxt),
    {ok, Good, Bad} = bondy_peer_wamp_forwarder:broadcast(
        Publisher, Nodes, M, Opts),

    Nodes =:= Good orelse
    bondy_utils:log(
        error,
        "Publication broadcast failed; good_nodes=~p, bad_nodes=~p",
        [Good, Bad],
        M,
        Ctxt
    ),

    ok.



%% -----------------------------------------------------------------------------
%% @private
%% @doc
%% Returns the list of subscriptions for the active session.
%%
%% When called with a bondy:context() it is equivalent to calling
%% subscriptions/2 with the RealmUri and SessionId extracted from the Context.
%% @end
%% -----------------------------------------------------------------------------
-spec subscriptions(bondy_registry:continuation()) ->
    {
        [bondy_registry_entry:t()],
        bondy_registry:continuation() | bondy_registry:eot()
    }.

subscriptions({subscription, _} = Cont) ->
    bondy_registry:entries(Cont).


%% -----------------------------------------------------------------------------
%% @private
%% @doc
%% Returns the complete list of subscriptions matching the RealmUri
%% and SessionId.
%%
%% Use {@link subscriptions/3} and {@link subscriptions/1} to limit the number
%% of subscriptions returned.
%% @end
%% -----------------------------------------------------------------------------
-spec subscriptions(RealmUri :: uri(), Node :: atom(), SessionId :: id()) ->
    [bondy_registry_entry:t()].

subscriptions(RealmUri, Node, SessionId) ->
    bondy_registry:entries(subscription, RealmUri, Node, SessionId).


%% -----------------------------------------------------------------------------
%% @private
%% @doc
%% Returns the complete list of subscriptions matching the RealmUri
%% and SessionId.
%%
%% Use {@link subscriptions/3} to limit the number of subscriptions returned.
%% @end
%% -----------------------------------------------------------------------------
-spec subscriptions(
    RealmUri :: uri(), Node :: atom(), SessionId :: id(), non_neg_integer()) ->
    {
        [bondy_registry_entry:t()],
        bondy_registry:continuation() | bondy_registry:eot()
    }.

subscriptions(RealmUri, Node, SessionId, Limit) ->
    bondy_registry:entries(
        subscription, RealmUri, Node, SessionId, Limit).


%% -----------------------------------------------------------------------------
%% @private
%% @doc
%% @end
%% -----------------------------------------------------------------------------
-spec match_subscriptions(uri(), RealmUri :: uri()) ->
    {
        [bondy_registry_entry:t()],
        bondy_registry:continuation() | bondy_registry:eot()
    }.

match_subscriptions(TopicUri, RealmUri) ->
    bondy_registry:match(subscription, TopicUri, RealmUri).


%% -----------------------------------------------------------------------------
%% @private
%% @doc
%% @end
%% -----------------------------------------------------------------------------
-spec match_subscriptions(uri(), RealmUri :: uri(), map()) ->
    {
        [bondy_registry_entry:t()],
        bondy_registry:continuation() | bondy_registry:eot()
    }.

match_subscriptions(TopicUri, RealmUri, Opts) ->
    bondy_registry:match(subscription, TopicUri, RealmUri, Opts).


%% -----------------------------------------------------------------------------
%% @private
%% @doc
%% @end
%% -----------------------------------------------------------------------------
-spec match_subscriptions(bondy_registry:continuation()) ->
    {
        [bondy_registry_entry:t()],
        bondy_registry:continuation() | bondy_registry:eot()
    }.

match_subscriptions(Cont) ->
    ets:select(Cont).


%% @private
publish_fold({[], ?EOT}, _Fun, Acc) ->
    Acc;

publish_fold({L, ?EOT}, Fun, Acc) ->
    publish_fold(L, Fun, Acc);

publish_fold({L, Cont}, Fun, Acc0) ->
    Acc1 = publish_fold(L, Fun, Acc0),
    publish_fold(match_subscriptions(Cont), Fun, Acc1);

publish_fold([H|T], Fun, Acc) ->
    publish_fold(T, Fun, Fun(H, Acc));

publish_fold([], Fun, Acc) when is_function(Fun, 2) ->
    Acc.




%% =============================================================================
%% PRIVATE: META EVENTS
%% =============================================================================



%% @private
on_create(Details, Ctxt) ->
    Map = #{
        <<"session">> => bondy_context:session_id(Ctxt),
        <<"subscriptionDetails">> => Details
    },
    % TODO Records stats
    _ = publish(#{}, <<"wamp.subscription.on_create">>, [], Map, Ctxt),
    ok.


%% @private
on_subscribe(SubsId, Ctxt) ->
    % TODO Records stats
    on_event(<<"wamp.subscription.on_subscribe">>, SubsId, Ctxt).


%% @private
on_unsubscribe(SubsId, Ctxt) ->
    % TODO Records stats
    on_event(<<"wamp.subscription.on_unsubscribe">>, SubsId, Ctxt).


%% @private
on_delete(SubsId, Ctxt) ->
    % TODO Records stats
    on_event(<<"wamp.subscription.on_delete">>, SubsId, Ctxt).


%% @private
on_event(Uri, SubsId, Ctxt) ->
    Map = #{
        <<"session">> => bondy_context:session_id(Ctxt),
        <<"subscription">> => SubsId
    },
    _ = publish(#{}, Uri, [], Map, Ctxt),
    ok.<|MERGE_RESOLUTION|>--- conflicted
+++ resolved
@@ -101,13 +101,8 @@
         ok = unsubscribe_all(Ctxt),
         Ctxt
     catch
-<<<<<<< HEAD
-    Class:Reason ->
-        _ = lager:error(
-=======
         ?EXCEPTION(Class, Reason, Stacktrace) ->
         _ = lager:debug(
->>>>>>> 52cb4106
             "Error while closing context; class=~p, reason=~p, trace=~p",
             [Class, Reason, ?STACKTRACE(Stacktrace)]
         ),
@@ -283,24 +278,11 @@
 
 publish(ReqId, Opts, TopicUri, Args, ArgsKw, Ctxt)
 when is_map(Ctxt) ->
-    try do_publish(ReqId, Opts, TopicUri, Args, ArgsKw, Ctxt)
+    try
+        do_publish(ReqId, Opts, TopicUri, Args, ArgsKw, Ctxt)
     catch
-<<<<<<< HEAD
-        _:Reason ->
-            _ = lager:error(
-                "Error while publishing; reason=~p, "
-                "topic=~p, session_id=~p, stacktrace=~p",
-                [
-                    Reason,
-                    TopicUri,
-                    bondy_context:session_id(Ctxt),
-                    erlang:get_stacktrace()
-                ]
-            ),
-=======
         ?EXCEPTION(_, Reason, Stacktrace) ->
             _ = lager:error("Error while publishing; reason=~p, stacktrace=~p", [Reason, ?STACKTRACE(Stacktrace)]),
->>>>>>> 52cb4106
             {error, Reason}
     end.
 
