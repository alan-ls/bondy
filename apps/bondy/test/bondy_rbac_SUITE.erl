--- conflicted
+++ resolved
@@ -158,13 +158,10 @@
             }
         }
     },
-<<<<<<< HEAD
-=======
     % dbg:tracer(), dbg:p(all,c),
     % dbg:tpl(bondy_rbac, 'acc_grants', x),
     % dbg:tpl(bondy_rbac, 'role_groups', x),
     % dbg:tpl(bondy_rbac, 'acc_grants_find', x),
->>>>>>> 1cb2c798
     U1Ctxt = #{
         realm_uri => RealmUri,
         security_enabled => true,
