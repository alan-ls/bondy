--- conflicted
+++ resolved
@@ -8,38 +8,7 @@
 make rel
 ```
 
-<<<<<<< HEAD
-```
-%% We make sure the magenta realm exists
-Realm = bondy_realm:get(<<"magenta">>).
-%% We disable security until we migrate to CHASKI as client
-%% as the current client does not support authentication
-%% this does not disable OAUTH2 at the Gateway level
-bondy_realm:disable_security(Realm).
-%% Each application that accesses the API needs require credentials.
-%% For simplicity we will allows connections from all users from any IP 
-%% using a Password
-bondy_rest_api_gateway:add_client(<<"magenta">>, <<"1234">>, <<"5678">>, #{}).
-bondy_security:add_source(<<"magenta">>, all, {{0,0,0,0},0}, password, []).
-bondy_rest_api_gateway:add_client(<<"magenta">>, <<"1234">>, <<"5678">>, #{}).
-%% We load the magenta api spec
-bondy_rest_api_gateway:load("/Volumes/Lojack/magenta_bondy_specs/magenta_api.bondy.json").
-```
-
-
-## Using a WS Client
-
-```
-/connect ws://localhost:18080/ws wamp.2.json
-/send \[1,"realm1",{"authid":"admin", "roles":{"caller":{}, "subscriber":{}, "publisher":{}, "callee":{"shared_registration":true}}}]
-/send \[5,"foo",{}]
-```
-
-
-## Bulding a cluster of 3 nodes
-=======
 This will generate an Erlang release at 
->>>>>>> 7d6ade7a
 
 
 ## Add an API Client
